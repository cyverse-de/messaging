--- conflicted
+++ resolved
@@ -8,10 +8,6 @@
 	"testing"
 
 	"github.com/streadway/amqp"
-<<<<<<< HEAD
-	"gopkg.in/cyverse-de/model.v2"
-=======
->>>>>>> 136f318c
 )
 
 var client *Client
