--- conflicted
+++ resolved
@@ -12,11 +12,6 @@
 	"strconv"
 	"time"
 
-<<<<<<< HEAD
-=======
-	"gopkg.in/cyverse-de/model.v5"
-
->>>>>>> ddbe463b
 	"github.com/streadway/amqp"
 )
 
@@ -576,10 +571,7 @@
 	if err != nil {
 		Error.Printf("QueueDeclare Error: %v", err)
 	}
-<<<<<<< HEAD
-=======
-
->>>>>>> ddbe463b
+
 	for _, key := range cs.keys {
 		err = channel.QueueBind(
 			cs.queue,
