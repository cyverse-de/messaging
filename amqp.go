// Package messaging provides the logic and data structures that the services
// will need to communicate with each other over AMQP (as implemented
// by RabbitMQ).
package messaging

import (
	"encoding/json"
	"fmt"
	"log"
	"math/rand"
	"os"
	"strconv"
	"time"

<<<<<<< HEAD
	"gopkg.in/cyverse-de/model.v2"

=======
>>>>>>> 136f318c
	"github.com/streadway/amqp"
)

type Logger interface {
	Print(args ...interface{})
	Printf(format string, args ...interface{})
	Println(args ...interface{})
}

//Command is tells the receiver of a JobRequest which action to perform
type Command int

// JobState defines a valid state for a job.
type JobState string

// StatusCode defines a valid exit code for a job.
type StatusCode int

var (
	// Info level logger. Can be set by other packages. Defaults to writing to
	// os.Stdout.
	Info Logger = log.New(os.Stdout, "", log.Lshortfile)

	// Warn level logger. Can be set by other packages. Defaults to writing to
	// os.Stderr.
	Warn Logger = log.New(os.Stderr, "", log.Lshortfile)

	// Error level logger. Can be set by other packages. Default to writing to
	// os.Stderr.
	Error Logger = log.New(os.Stderr, "", log.Lshortfile)

	//LaunchCommand is the string used in LaunchCo
	LaunchCommand = "LAUNCH"

	//ReindexAllKey is the routing/binding key for full reindex messages.
	ReindexAllKey = "index.all"

	//ReindexTemplatesKey is the routing/binding key for templates reindex messages.
	ReindexTemplatesKey = "index.templates"

	//IncrementalKey is the routing/binding key for incremental updates
	IncrementalKey = "metadata.update"

	//LaunchesKey is the routing/binding key for job launch request messages.
	LaunchesKey = "jobs.launches"

	//UpdatesKey is the routing/binding key for job update messages.
	UpdatesKey = "jobs.updates"

	//StopsKey is the routing/binding key for job stop request messages.
	StopsKey = "jobs.stops"

	//CommandsKey is the routing/binding key for job command messages.
	CommandsKey = "jobs.commands"

	// TimeLimitRequestsKey is the routing/binding key for the job time limit messages.
	TimeLimitRequestsKey = "jobs.timelimits.requests"

	//TimeLimitDeltaKey is the routing/binding key for the job time limit delta messages.
	TimeLimitDeltaKey = "jobs.timelimits.deltas"

	//TimeLimitResponseKey is the routing/binding key for the job time limit
	//response messages.
	TimeLimitResponseKey = "jobs.timelimits.responses"

	//QueuedState is when a job is queued.
	QueuedState JobState = "Queued"

	//SubmittedState is when a job has been submitted.
	SubmittedState JobState = "Submitted"

	//RunningState is when a job is running.
	RunningState JobState = "Running"

	//ImpendingCancellationState is when a job is running but the current step is about
	//to reach its expiration time.
	ImpendingCancellationState JobState = "ImpendingCancellation"

	//SucceededState is when a job has successfully completed the required steps.
	SucceededState JobState = "Completed"

	//FailedState is when a job has failed. Duh.
	FailedState JobState = "Failed"
)

const (
	//Launch tells the receiver of a JobRequest to launch the job
	Launch Command = iota

	//Stop tells the receiver of a JobRequest to stop a job
	Stop
)

const (
	// Success is the exit code used when the required commands execute correctly.
	Success StatusCode = iota

	// StatusDockerPullFailed is the exit code when a 'docker pull' fails.
	StatusDockerPullFailed

	// StatusDockerCreateFailed is the exit code when a 'docker create' fails.
	StatusDockerCreateFailed

	// StatusInputFailed is the exit code when an input download fails.
	StatusInputFailed

	// StatusStepFailed is the exit code when a step in the job fails.
	StatusStepFailed

	// StatusOutputFailed is the exit code when the output upload fails.
	StatusOutputFailed

	// StatusKilled is the exit code when the job is killed.
	StatusKilled

	// StatusTimeLimit is the exit code when the job is killed due to the time
	// limit being reached.
	StatusTimeLimit

	// StatusBadDuration is the exit code when the job is killed because an
	// unparseable job duration was sent to it.
	StatusBadDuration
)

// JobRequest is a generic request type for job related requests.
type JobRequest struct {
	Job     interface{}
	Command Command
	Message string
	Version int
}

// StopRequest contains the information needed to stop a job
type StopRequest struct {
	Reason       string
	Username     string
	Version      int
	InvocationID string
}

// UpdateMessage contains the information needed to broadcast a change in state
// for a job.
type UpdateMessage struct {
	InvocationID string
	AppID        string
	CondorID     string
	User         string
	Version      int
	State        JobState
	Message      string
	SentOn       string // Should be the milliseconds since the epoch
	Sender       string // Should be the hostname of the box sending the message.
}

// TimeLimitRequest is the message that is sent to road-runner to get it to
// broadcast its current time limit.
type TimeLimitRequest struct {
	InvocationID string
}

// TimeLimitRequestKey returns the formatted binding key based on the passed in
// job InvocationID.
func TimeLimitRequestKey(invID string) string {
	return fmt.Sprintf("%s.%s", TimeLimitRequestsKey, invID)
}

// TimeLimitRequestQueueName returns the formatted queue name for time limit
// requests. It is based on the passed in job InvocationID.
func TimeLimitRequestQueueName(invID string) string {
	return fmt.Sprintf("road-runner-%s-tl-request", invID)
}

// TimeLimitResponse is the message that is sent by road-runner in response
// to a TimeLimitRequest. It contains the current time limit from road-runner.
type TimeLimitResponse struct {
	InvocationID          string
	MillisecondsRemaining int64
}

// TimeLimitResponsesKey returns the formatted binding key based on the passed in
// job InvocationID.
func TimeLimitResponsesKey(invID string) string {
	return fmt.Sprintf("%s.%s", TimeLimitResponseKey, invID)
}

// TimeLimitResponsesQueueName returns the formatted queue name for time limit
// responses. It is based on the passed in job InvocationID.
func TimeLimitResponsesQueueName(invID string) string {
	return fmt.Sprintf("road-runner-%s-tl-response", invID)
}

// TimeLimitDelta is the message that is sent to get road-runner to change its
// time limit. The 'Delta' field contains a string in Go's Duration string
// format. More info on the format is available here:
// https://golang.org/pkg/time/#ParseDuration
type TimeLimitDelta struct {
	InvocationID string
	Delta        string
}

// TimeLimitDeltaRequestKey returns the binding key formatted correctly for the
// jobs exchange based on the InvocationID passed in.
func TimeLimitDeltaRequestKey(invID string) string {
	return fmt.Sprintf("%s.%s", TimeLimitDeltaKey, invID)
}

// TimeLimitDeltaQueueName returns the correctly formatted queue name for time
// limit delta requests. It's based on the passed in string, which is assumed to
// be the InvocationID for a job, but there's no reason that is required to be
// the case.
func TimeLimitDeltaQueueName(invID string) string {
	return fmt.Sprintf("road-runner-%s-tl-delta", invID)
}

// NewStopRequest returns a *JobRequest that has been constructed to be a
// stop request for a running job.
func NewStopRequest() *StopRequest {
	return &StopRequest{
		Version: 0,
	}
}

// StopRequestKey returns the binding key formatted correctly for the jobs
// exchange based on the InvocationID passed in.
func StopRequestKey(invID string) string {
	return fmt.Sprintf("%s.%s", StopsKey, invID)
}

// StopQueueName returns the formatted queue name for job stop requests. It's
// based on the passed in string, which is assumed to be the InvocationID for a
// job, but there's no reason that is required to the case.
func StopQueueName(invID string) string {
	return fmt.Sprintf("road-runner-%s-stops-request", invID)
}

// MessageHandler defines a type for amqp.Delivery handlers.
type MessageHandler func(amqp.Delivery)

type aggregationMessage struct {
	handler  MessageHandler
	delivery amqp.Delivery
}

type consumer struct {
	exchange        string
	exchangeType    string
	queue           string
	keys            []string
	handler         MessageHandler
	queueDurable    bool
	queueAutoDelete bool
	prefetchCount   int
}

type consumeradder struct {
	consumer consumer
	latch    chan int
}

type publisher struct {
	exchange string
	channel  *amqp.Channel
}

// Client encapsulates the information needed to interact via AMQP.
type Client struct {
	uri             string
	connection      *amqp.Connection
	aggregationChan chan aggregationMessage
	errors          chan *amqp.Error
	consumers       []*consumer
	consumersChan   chan consumeradder
	publisher       *publisher
	Reconnect       bool
}

// NewClient returns a new *Client. It will block until the connection succeeds.
func NewClient(uri string, reconnect bool) (*Client, error) {
	c := &Client{}
	randomizer := rand.New(rand.NewSource(time.Now().UnixNano()))
	c.uri = uri
	c.Reconnect = reconnect
	Info.Println("Attempting AMQP connection...")
	var connection *amqp.Connection
	var err error
	if c.Reconnect {
		for {
			connection, err = amqp.Dial(c.uri)
			if err != nil {
				Error.Print(err)
				waitFor := randomizer.Intn(10)
				Info.Printf("Re-attempting connection in %d seconds", waitFor)
				time.Sleep(time.Duration(waitFor) * time.Second)
			} else {
				Info.Println("Successfully connected to the AMQP broker")
				break
			}
		}
	} else {
		connection, err = amqp.Dial(c.uri)
		if err != nil {
			return nil, err
		}
		Info.Println("Successfully connected to the AMQP broker")
	}
	c.connection = connection
	c.consumersChan = make(chan consumeradder)
	c.aggregationChan = make(chan aggregationMessage)
	c.errors = c.connection.NotifyClose(make(chan *amqp.Error))
	return c, nil
}

// Listen will wait for messages and pass them off to handlers, which run in
// their own goroutine.
func (c *Client) Listen() {
	var consumers []*consumer
	// init := func() {
	// 	for _, cs := range c.consumers {
	// 		c.initconsumer(cs)
	// 	}
	// }
	// init()
	// for _, cs := range c.consumers {
	// 	consumers = append(consumers, cs)
	// }
	for {
		select {
		case cs := <-c.consumersChan:
			Info.Println("A new consumer is being added")
			c.initconsumer(&cs.consumer)
			consumers = append(consumers, &cs.consumer)
			Info.Println("Done adding a new consumer")
			cs.latch <- 1
		case err := <-c.errors:
			Error.Printf("An error in the connection to the AMQP broker occurred:\n%s", err)
			if c.Reconnect {
				c, _ = NewClient(c.uri, c.Reconnect)
				c.consumers = consumers
				for _, cs := range c.consumers {
					c.initconsumer(cs)
				}
				// init()
			} else {
				os.Exit(-1)
			}
		case msg := <-c.aggregationChan:
			go func(deliveryMsg aggregationMessage) {
				deliveryMsg.handler(deliveryMsg.delivery)
			}(msg)
		}
	}
}

// Close closes the connection to the AMQP broker.
func (c *Client) Close() {
	c.connection.Close()
}

// AddConsumerMulti adds a consumer to the list of consumers that need to be created
// each time the client is set up. Note that this just adds the consumers to a
// list, it doesn't actually start handling messages yet. You need to call
// Listen() for that.
func (c *Client) AddConsumerMulti(exchange, exchangeType, queue string, keys []string, handler MessageHandler, prefetchCount int) {
	cs := consumer{
		exchange:        exchange,
		exchangeType:    exchangeType,
		queue:           queue,
		keys:            keys,
		handler:         handler,
		queueDurable:    true,
		queueAutoDelete: false,
		prefetchCount:   prefetchCount,
	}
	adder := consumeradder{
		consumer: cs,
		latch:    make(chan int),
	}
	c.consumersChan <- adder
	<-adder.latch
}

// AddConsumer adds a consumer with only one binding, which is usually what you need
func (c *Client) AddConsumer(exchange, exchangeType, queue, key string, handler MessageHandler, prefetchCount int) {
	c.AddConsumerMulti(exchange, exchangeType, queue, []string{key}, handler, prefetchCount)
}

// AddDeletableConsumer adds a consumer to the list of consumers that need to be
// created each time the client is set up. Unlike AddConsumer(), the new
// consumer will have auto-delete set to true and durable set to false. Make
// sure that Listen() has been called before calling this function.
// This only supports a single bind key, for now.
func (c *Client) AddDeletableConsumer(exchange, exchangeType, queue, key string, handler MessageHandler) {
	cs := consumer{
		exchange:        exchange,
		exchangeType:    exchangeType,
		queue:           queue,
		keys:            []string{key},
		handler:         handler,
		queueDurable:    false,
		queueAutoDelete: true,
	}
	adder := consumeradder{
		consumer: cs,
		latch:    make(chan int),
	}
	c.consumersChan <- adder
	<-adder.latch
}

// CreateQueue creates a queue with the given name, durability, and auto-delete
// settings. It then binds it to the given exchange with the provided key. This
// function does not declare the exchange.
func (c *Client) CreateQueue(name, exchange, key string, durable, autoDelete bool) (*amqp.Channel, error) {
	channel, err := c.connection.Channel()
	if err != nil {
		return nil, err
	}

	if _, err = channel.QueueDeclare(
		name,
		durable,
		autoDelete,
		false, //internal
		false, //no wait
		nil,   //args
	); err != nil {
		return nil, err
	}

	if err = channel.QueueBind(
		name,
		key,
		exchange,
		false, //no wait
		nil,   //args
	); err != nil {
		return nil, err
	}
	return channel, nil
}

// QueueExists returns true if the given queue name exists, false or an error
// otherwise.
func (c *Client) QueueExists(name string) (bool, error) {
	channel, err := c.connection.Channel()
	if err != nil {
		return false, err
	}
	defer channel.Close()
	if _, err = channel.QueueInspect(name); err != nil {
		return false, err
	}
	return true, nil
}

// DeleteQueue deletes the queue with the given name without regards to safety.
func (c *Client) DeleteQueue(name string) error {
	channel, err := c.connection.Channel()
	if err != nil {
		return err
	}
	defer channel.Close()
	_, err = channel.QueueDelete(name, false, false, false)
	return err
}

func (c *Client) initconsumer(cs *consumer) error {
	channel, err := c.connection.Channel()
	if err != nil {
		return err
	}

	if cs.prefetchCount > 0 {
		err = channel.Qos(
			cs.prefetchCount, // prefetchCount
			0,                // prefetchSize
			false,            // global: false => count applied separately to each new consumer on the channel
		)
	}
	err = channel.ExchangeDeclare(
		cs.exchange,     //name
		cs.exchangeType, //kind
		true,            //durable
		false,           //auto-delete
		false,           //internal
		false,           //no-wait
		nil,             //args
	)
	_, err = channel.QueueDeclare(
		cs.queue,
		cs.queueDurable,    //durable
		cs.queueAutoDelete, //auto-delete
		false,              //internal
		false,              //no-wait
		nil,                //args
	)
	for _, key := range cs.keys {
		err = channel.QueueBind(
			cs.queue,
			key,
			cs.exchange,
			false, //no-wait
			nil,   //args
		)
	}

	d, err := channel.Consume(
		cs.queue,
		"",    //consumer tag - auto-assigned in this case
		false, //auto-ack
		false, //exclusive
		false, //no-local
		false, //no-wait
		nil,   //args
	)
	if err != nil {
		return err
	}
	go func() {
		for msg := range d {
			c.aggregationChan <- aggregationMessage{
				handler:  cs.handler,
				delivery: msg,
			}
		}
	}()
	return err
}

// SetupPublishing initializes the publishing functionality of the client.
// Call this before calling Publish.
func (c *Client) SetupPublishing(exchange string) error {
	channel, err := c.connection.Channel()
	if err != nil {
		return err
	}
	err = channel.ExchangeDeclare(
		exchange, //name
		"topic",  //kind
		true,     //durable
		false,    //auto-delete
		false,    //internal
		false,    //no-wait
		nil,      //args
	)
	if err != nil {
		return err
	}
	p := &publisher{
		exchange: exchange,
		channel:  channel,
	}
	c.publisher = p
	return err
}

// Publish sends a message to the configured exchange with a routing key set to
// the value of 'key'.
func (c *Client) Publish(key string, body []byte) error {
	msg := amqp.Publishing{
		DeliveryMode: amqp.Persistent,
		Timestamp:    time.Now(),
		ContentType:  "text/plain",
		Body:         body,
	}
	err := c.publisher.channel.Publish(
		c.publisher.exchange,
		key,
		false, //mandatory
		false, //immediate
		msg,
	)
	return err
}

// PublishJobUpdate sends a mess to the configured exchange with a routing key of
// "jobs.updates"
func (c *Client) PublishJobUpdate(u *UpdateMessage) error {
	if u.SentOn == "" {
		u.SentOn = strconv.FormatInt(time.Now().UnixNano()/int64(time.Millisecond), 10)
	}
	msgJSON, err := json.Marshal(u)
	if err != nil {
		return err
	}
	return c.Publish(UpdatesKey, msgJSON)
}

// SendTimeLimitRequest sends out a message to the job on the
// "jobs.timelimits.requests.<invocationID>" topic. This should trigger the job
// to emit a TimeLimitResponse.
func (c *Client) SendTimeLimitRequest(invID string) error {
	req := &TimeLimitRequest{
		InvocationID: invID,
	}
	msg, err := json.Marshal(req)
	if err != nil {
		return err
	}
	return c.Publish(TimeLimitRequestKey(invID), msg)
}

// SendTimeLimitResponse sends out a message to the
// jobs.timelimits.responses.<invocationID> topic containing the remaining time
// for the job.
func (c *Client) SendTimeLimitResponse(invID string, timeRemaining int64) error {
	resp := &TimeLimitResponse{
		InvocationID:          invID,
		MillisecondsRemaining: timeRemaining,
	}
	msg, err := json.Marshal(resp)
	if err != nil {
		return err
	}
	return c.Publish(TimeLimitResponsesKey(invID), msg)
}

// SendTimeLimitDelta sends out a message to the
// jobs.timelimits.deltas.<invocationID> topic containing how the job should
// adjust its timelimit.
func (c *Client) SendTimeLimitDelta(invID, delta string) error {
	d := &TimeLimitDelta{
		InvocationID: invID,
		Delta:        delta,
	}
	msg, err := json.Marshal(d)
	if err != nil {
		return err
	}
	return c.Publish(TimeLimitDeltaRequestKey(invID), msg)
}

// SendStopRequest sends out a message to the jobs.stops.<invocation_id> topic
// telling listeners to stop their job.
func (c *Client) SendStopRequest(invID, user, reason string) error {
	s := NewStopRequest()
	s.Username = user
	s.Reason = reason
	s.InvocationID = invID
	msg, err := json.Marshal(s)
	if err != nil {
		return err
	}
	return c.Publish(StopRequestKey(invID), msg)
}<|MERGE_RESOLUTION|>--- conflicted
+++ resolved
@@ -12,11 +12,6 @@
 	"strconv"
 	"time"
 
-<<<<<<< HEAD
-	"gopkg.in/cyverse-de/model.v2"
-
-=======
->>>>>>> 136f318c
 	"github.com/streadway/amqp"
 )
 
