--- conflicted
+++ resolved
@@ -1,8 +1,4 @@
-<<<<<<< HEAD
-FROM golang:1.9-alpine
-=======
 FROM golang:1.10.2
->>>>>>> 75e35ff8
 
 COPY . /go/src/github.com/cyverse-de/messaging
 
